--- conflicted
+++ resolved
@@ -67,11 +67,7 @@
     spec {
       service_account_name = google_service_account.github_webhook_gateway.email
       containers {
-<<<<<<< HEAD
-        image = "europe-docker.pkg.dev/kyma-project/prod/github-webhook-gateway:v20241001-0e7d9b5c"
-=======
-        image = "europe-docker.pkg.dev/kyma-project/prod/test-infra/ko/github-webhook-gateway:v20241003-9d1845c9"
->>>>>>> b081704c
+        image = "europe-docker.pkg.dev/kyma-project/prod/github-webhook-gateway:v20241002-aac0cb23"
         env {
           name  = "PROJECT_ID"
           value = var.gcp_project_id
