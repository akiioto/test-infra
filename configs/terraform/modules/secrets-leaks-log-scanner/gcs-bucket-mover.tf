--- conflicted
+++ resolved
@@ -47,11 +47,7 @@
     spec {
       service_account_name = google_service_account.gcs_bucket_mover.email
       containers {
-<<<<<<< HEAD
-        image = "europe-docker.pkg.dev/kyma-project/prod/move-gcs-bucket:v20241001-0e7d9b5c"
-=======
-        image = "europe-docker.pkg.dev/kyma-project/prod/test-infra/ko/move-gcs-bucket:v20241003-9d1845c9"
->>>>>>> b081704c
+        image = "europe-docker.pkg.dev/kyma-project/prod/move-gcs-bucket:v20241002-aac0cb23"
         env {
           name  = "PROJECT_ID"
           value = var.gcp_project_id
