data "google_iam_policy" "noauth" {
  binding {
    role = "roles/run.invoker"
    members = [
      "allUsers",
    ]
  }
}

resource "google_cloud_run_service_iam_policy" "noauth" {
  location = google_cloud_run_service.security_dashboard_token.location
  project  = google_cloud_run_service.security_dashboard_token.project
  service  = google_cloud_run_service.security_dashboard_token.name

  policy_data = data.google_iam_policy.noauth.policy_data
}

resource "google_cloud_run_service" "security_dashboard_token" {
  name     = "security-dashboard-token"
  location = "europe-west1"

  // FIX(long-apply): See https://github.com/hashicorp/terraform-provider-google/issues/5898#issuecomment-605062566
  autogenerate_revision_name = true

  metadata {
    annotations = {
      "run.googleapis.com/client-name" = "terraform"
    }
  }

  template {
    spec {
      containers {
<<<<<<< HEAD
        image = "europe-docker.pkg.dev/kyma-project/prod/dashboard-token-proxy:v20241001-0e7d9b5c" #gitleaks:allow ignore gitleaks detection
=======
        image = "europe-docker.pkg.dev/kyma-project/prod/test-infra/ko/dashboard-token-proxy:v20241003-9d1845c9" #gitleaks:allow ignore gitleaks detection
>>>>>>> b081704c
        env {
          name = "CLIENT_SECRET"
          value_from {
            secret_key_ref {
              key  = "latest"
              name = "security-dashboard-oauth-client-secret"
            }
          }
        }
        env {
          name = "CLIENT_ID"
          value_from {
            secret_key_ref {
              key  = "latest"
              name = "security-dashboard-oauth-client-id"
            }
          }
        }

        env {
          name = "GH_BASE_URL"
          value_from {
            secret_key_ref {
              key  = "latest"
              name = "gh-internal-url"
            }
          }
        }
      }
    }
  }
}<|MERGE_RESOLUTION|>--- conflicted
+++ resolved
@@ -31,11 +31,7 @@
   template {
     spec {
       containers {
-<<<<<<< HEAD
-        image = "europe-docker.pkg.dev/kyma-project/prod/dashboard-token-proxy:v20241001-0e7d9b5c" #gitleaks:allow ignore gitleaks detection
-=======
-        image = "europe-docker.pkg.dev/kyma-project/prod/test-infra/ko/dashboard-token-proxy:v20241003-9d1845c9" #gitleaks:allow ignore gitleaks detection
->>>>>>> b081704c
+        image = "europe-docker.pkg.dev/kyma-project/prod/dashboard-token-proxy:v20241002-aac0cb23" #gitleaks:allow ignore gitleaks detection
         env {
           name = "CLIENT_SECRET"
           value_from {
