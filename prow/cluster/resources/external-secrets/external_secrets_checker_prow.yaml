apiVersion: batch/v1
kind: CronJob
metadata:
  name: secret-checker-untrusted
spec:
  schedule: "00 05 * * *"
  successfulJobsHistoryLimit: 0
  failedJobsHistoryLimit: 0
  jobTemplate:
    spec:
      backoffLimit: 0
      template:
        spec:
          containers:
            - name: secret-checker-untrusted
<<<<<<< HEAD
              image: europe-docker.pkg.dev/kyma-project/prod/externalsecretschecker:v20241001-0e7d9b5c #gitleaks:allow
=======
              image: europe-docker.pkg.dev/kyma-project/prod/test-infra/ko/externalsecretschecker:v20241003-9d1845c9 #gitleaks:allow
>>>>>>> b081704c
              imagePullPolicy: IfNotPresent
              command:
                - /externalsecretschecker
              args:
                - "--kubeconfig"
                - "/etc/kubeconfig/untrusted/config"
                - "--context"
                - "untrusted-workload"
                - "--ignored-secrets"
                - "external-secrets/external-secrets-webhook,default/image-builder-ado-token,default/kyma-bot-github-sap-token,gatekeeper-system/gatekeeper-webhook-server-cert,gmp-system/alertmanager,gmp-system/collection,gmp-system/rules"
              volumeMounts:
                - mountPath: /etc/kubeconfig/untrusted
                  name: untrusted-workload-kubeconfig
                  readOnly: true
          restartPolicy: Never
          volumes:
            - name: untrusted-workload-kubeconfig
              secret:
                secretName: untrusted-workload-kubeconfig
---
apiVersion: batch/v1
kind: CronJob
metadata:
  name: secret-checker-trusted
spec:
  schedule: "00 05 * * *"
  successfulJobsHistoryLimit: 0
  failedJobsHistoryLimit: 0
  jobTemplate:
    spec:
      backoffLimit: 0
      template:
        spec:
          containers:
            - name: secret-checker-trusted
<<<<<<< HEAD
              image: europe-docker.pkg.dev/kyma-project/prod/externalsecretschecker:v20241001-0e7d9b5c #gitleaks:allow
=======
              image: europe-docker.pkg.dev/kyma-project/prod/test-infra/ko/externalsecretschecker:v20241003-9d1845c9 #gitleaks:allow
>>>>>>> b081704c
              imagePullPolicy: IfNotPresent
              command:
                - /externalsecretschecker
              args:
                - "--kubeconfig"
                - "/etc/kubeconfig/trusted/config"
                - "--context"
                - "trusted-workload"
                - "--ignored-secrets"
                - "external-secrets/external-secrets-webhook,gatekeeper-system/gatekeeper-webhook-server-cert,gmp-system/alertmanager,gmp-system/collection,gmp-system/rules"
              volumeMounts:
                - mountPath: /etc/kubeconfig/trusted
                  name: trusted-workload-kubeconfig
                  readOnly: true
          restartPolicy: Never
          volumes:
            - name: trusted-workload-kubeconfig
              secret:
                secretName: trusted-workload-kubeconfig
---
apiVersion: batch/v1
kind: CronJob
metadata:
  name: secret-checker-prow
spec:
  schedule: "00 05 * * *"
  successfulJobsHistoryLimit: 0
  failedJobsHistoryLimit: 0
  jobTemplate:
    spec:
      backoffLimit: 0
      template:
        spec:
          containers:
            - name: secret-checker-prow
<<<<<<< HEAD
              image: europe-docker.pkg.dev/kyma-project/prod/externalsecretschecker:v20241001-0e7d9b5c #gitleaks:allow
=======
              image: europe-docker.pkg.dev/kyma-project/prod/test-infra/ko/externalsecretschecker:v20241003-9d1845c9 #gitleaks:allow
>>>>>>> b081704c
              imagePullPolicy: IfNotPresent
              command:
                - /externalsecretschecker
              args:
                - "--ignored-secrets"
                - "external-secrets/external-secrets-webhook,prow-monitoring/prometheus-prow-tls-assets,prow-monitoring/prometheus-prow,gmp-system/alertmanager,gmp-system/collection,gmp-system/rules,gatekeeper-system/gatekeeper-webhook-server-cert,prow-monitoring/alertmanager-prow-generated,prow-monitoring/alertmanager-prow-tls-assets-0,prow-monitoring/alertmanager-prow-web-config,prow-monitoring/prometheus-prow-tls-assets-0,prow-monitoring/prometheus-prow-web-config"
          restartPolicy: Never
          serviceAccountName: secret-checker
---
apiVersion: v1
kind: ServiceAccount
metadata:
  name: secret-checker
---
apiVersion: rbac.authorization.k8s.io/v1
kind: ClusterRole
metadata:
  # "namespace" omitted since ClusterRoles are not namespaced
  name: secret-checker
rules:
  - apiGroups:
      - ""
    resources:
      - secrets
    verbs:
      - list
      - get
  - apiGroups:
      - ""
    resources:
      - namespaces
    verbs:
      - get
      - watch
      - list
  - apiGroups:
      - apiextensions.k8s.io
    resourceNames:
      - externalsecrets.external-secrets.io
    resources:
      - customresourcedefinitions
    verbs:
      - get
  - apiGroups:
      - external-secrets.io
    resources:
      - externalsecrets
    verbs:
      - get
      - watch
      - list
  - apiGroups:
      - external-secrets.io
    resources:
      - externalsecrets/status
    verbs:
      - get
---
apiVersion: rbac.authorization.k8s.io/v1
kind: ClusterRoleBinding
metadata:
  name: secret-checker
roleRef:
  apiGroup: rbac.authorization.k8s.io
  kind: ClusterRole
  name: secret-checker
subjects:
  - kind: ServiceAccount
    name: secret-checker
    namespace: default<|MERGE_RESOLUTION|>--- conflicted
+++ resolved
@@ -13,11 +13,7 @@
         spec:
           containers:
             - name: secret-checker-untrusted
-<<<<<<< HEAD
-              image: europe-docker.pkg.dev/kyma-project/prod/externalsecretschecker:v20241001-0e7d9b5c #gitleaks:allow
-=======
-              image: europe-docker.pkg.dev/kyma-project/prod/test-infra/ko/externalsecretschecker:v20241003-9d1845c9 #gitleaks:allow
->>>>>>> b081704c
+              image: europe-docker.pkg.dev/kyma-project/prod/externalsecretschecker:v20241002-aac0cb23 #gitleaks:allow
               imagePullPolicy: IfNotPresent
               command:
                 - /externalsecretschecker
@@ -53,11 +49,7 @@
         spec:
           containers:
             - name: secret-checker-trusted
-<<<<<<< HEAD
-              image: europe-docker.pkg.dev/kyma-project/prod/externalsecretschecker:v20241001-0e7d9b5c #gitleaks:allow
-=======
-              image: europe-docker.pkg.dev/kyma-project/prod/test-infra/ko/externalsecretschecker:v20241003-9d1845c9 #gitleaks:allow
->>>>>>> b081704c
+              image: europe-docker.pkg.dev/kyma-project/prod/externalsecretschecker:v20241002-aac0cb23 #gitleaks:allow
               imagePullPolicy: IfNotPresent
               command:
                 - /externalsecretschecker
@@ -93,11 +85,7 @@
         spec:
           containers:
             - name: secret-checker-prow
-<<<<<<< HEAD
-              image: europe-docker.pkg.dev/kyma-project/prod/externalsecretschecker:v20241001-0e7d9b5c #gitleaks:allow
-=======
-              image: europe-docker.pkg.dev/kyma-project/prod/test-infra/ko/externalsecretschecker:v20241003-9d1845c9 #gitleaks:allow
->>>>>>> b081704c
+              image: europe-docker.pkg.dev/kyma-project/prod/externalsecretschecker:v20241002-aac0cb23 #gitleaks:allow
               imagePullPolicy: IfNotPresent
               command:
                 - /externalsecretschecker
