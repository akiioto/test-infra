--- conflicted
+++ resolved
@@ -22,11 +22,7 @@
       spec:
         serviceAccountName: sa-prowjob-gcp-logging-client
         containers:
-<<<<<<< HEAD
-          - image: "europe-docker.pkg.dev/kyma-project/prod/usersmapchecker:v20241001-0e7d9b5c"
-=======
-          - image: "europe-docker.pkg.dev/kyma-project/prod/test-infra/ko/usersmapchecker:v20241003-9d1845c9"
->>>>>>> b081704c
+          - image: "europe-docker.pkg.dev/kyma-project/prod/usersmapchecker:v20241002-aac0cb23"
             imagePullPolicy: Always
             securityContext:
               privileged: false
