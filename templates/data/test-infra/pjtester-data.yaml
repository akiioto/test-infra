  {{$exclude := list "template-repository"}}
  templates:
    - from: generic.tmpl
      render:
        - to: ../../prow/jobs/kyma-project/test-infra/pjtester.yaml
          localSets:
            jobConfig_default:
              imagePullPolicy: "Always"
              securityContext:
                privileged: "false"
              run_if_changed: "^(vpath/pjtester.yaml)"
              type_presubmit: "true"
              branches:
                - ^.*$
              skip_report: "false"
              decorate: "true"
              request_memory: "100M"
              request_cpu: "200m"
            jobConfig_vpathguard:
              command: "/bin/ash"
              args:
                - "-c"
                - 'if [ -d /home/prow/go/src/github.com/kyma-project/test-infra/vpath ]; then (echo  \"Directory vpath is present. Remove it to merge PR\"; exit 1); else (echo \"Directory vpath is not present\"; exit 0); fi'
            jobConfig_pjtester:
<<<<<<< HEAD
              command: "/pjtester"
              image: europe-docker.pkg.dev/kyma-project/prod/pjtester:v20241001-0e7d9b5c
=======
              command: "/ko-app/pjtester"
              image: europe-docker.pkg.dev/kyma-project/prod/test-infra/ko/pjtester:v20241003-9d1845c9
>>>>>>> b081704c
              env:
                KUBECONFIG_PATH: /etc/kubeconfig/pjtester/config
              volumeMounts:
                - name: oauth
                  mountPath: /etc/github
                  readOnly: true
                - name: pjtester-kubeconfig
                  mountPath: /etc/kubeconfig/pjtester
                  readOnly: true
              volumes:
                - name: oauth
                  secretName: pjtester-github-oauth-token
                - name: pjtester-kubeconfig
                  secretName: pjtester-kubeconfig
              args:
                - "--github-token-path=/etc/github/oauth"
          jobConfigs:
            {{/* Iterate over orgs and repos in config.yaml global field. */}}
            {{- range $org := .Global.orgs }}
            {{- range $repo := .repos }}
            {{/* Don't generate prowjobs for repository names in exclude list. */}}
            {{- if has $repo.name $exclude | not }}
                - repoName: "github.com/{{$org.name}}/{{$repo.name}}"
                  jobs:
                    - jobConfig:
                        name: "pull-{{$repo.name}}-pjtester"
                        annotations:
                          description: "Schedule prowjobs tests using pjtester for {{$repo.name}}"
                          owner: "neighbors"
                      inheritedConfigs:
                        local:
                          - "jobConfig_default"
                          - "jobConfig_pjtester"
                        global:
                          - "jobConfig_default"
                          - "trusted_cluster"
                          {{/* For test-infra repository test-infra as extra refs is not needed. */}}
                          {{- if ne $repo.name "test-infra"}}
                          - "extra_refs_test-infra"
                          {{- end}}
                    - jobConfig:
                        name: "pull-{{$repo.name}}-vpathguard"
                        image: europe-docker.pkg.dev/kyma-project/prod/alpine:v20241001-f0fc4ad0
                        annotations:
                          description: "Run pjtester vpathguard for {{$repo.name}}"
                          owner: "neighbors"
                      inheritedConfigs:
                        local:
                          - "jobConfig_default"
                          - "jobConfig_vpathguard"
                        global:
                          - "jobConfig_default"
                          - "untrusted_cluster"
            {{- end}}
            {{- end }}
            {{- end }}<|MERGE_RESOLUTION|>--- conflicted
+++ resolved
@@ -22,13 +22,8 @@
                 - "-c"
                 - 'if [ -d /home/prow/go/src/github.com/kyma-project/test-infra/vpath ]; then (echo  \"Directory vpath is present. Remove it to merge PR\"; exit 1); else (echo \"Directory vpath is not present\"; exit 0); fi'
             jobConfig_pjtester:
-<<<<<<< HEAD
               command: "/pjtester"
-              image: europe-docker.pkg.dev/kyma-project/prod/pjtester:v20241001-0e7d9b5c
-=======
-              command: "/ko-app/pjtester"
-              image: europe-docker.pkg.dev/kyma-project/prod/test-infra/ko/pjtester:v20241003-9d1845c9
->>>>>>> b081704c
+              image: europe-docker.pkg.dev/kyma-project/prod/pjtester:v20241002-aac0cb23
               env:
                 KUBECONFIG_PATH: /etc/kubeconfig/pjtester/config
               volumeMounts:
